--- conflicted
+++ resolved
@@ -39,7 +39,6 @@
   * New constructor `CenteredAt Rational Rational` added for
     `XMonad.Prompt.XPPosition`.
 
-<<<<<<< HEAD
   * `ewmh` function from `X.H.EwmhDesktops` will use `manageHook` for handling
     activated window. That means, actions, which you don't want to happen on
     activated windows, should be guarded by
@@ -51,10 +50,9 @@
 
     Also, you can use regular 'ManageHook' combinators for changing window
     activation behavior.
-=======
+
   * `XMonad.Prompt` now stores its history file in the XMonad cache
     directory in a file named `prompt-history`.
->>>>>>> acdea28d
 
 ### New Modules
 
@@ -87,7 +85,6 @@
     EWMH taskbars and pagers. Useful for `NamedScratchpad` windows, since
     you will usually be taken to the `NSP` workspace by them.
 
-<<<<<<< HEAD
   * `XMonad.Hooks.Focus`
 
     A new module extending ManageHook EDSL to work on focused windows and
@@ -100,11 +97,10 @@
     `not <$> activated` before those part of `manageHook`, which should not be
     called for activated windows.  But this lifts `manageHook` into
     `FocusHook` and it needs to be converted back later using `manageFocus`.
-=======
+
 ### Bug Fixes and Minor Changes
 
   * `XMonad.Hooks.ManageDocks`,
->>>>>>> acdea28d
 
     - Fix a very annoying bug where taskbars/docs would be
       covered by windows.
@@ -140,8 +136,10 @@
       the workspace created for it as well.
 
     - Added function to change the working directory (`changeProjectDirPrompt`)
-
-<<<<<<< HEAD
+    
+    - All of the prompts are now multiple mode prompts.  Try using the
+      `changeModeKey` in a prompt and see what happens!
+
   * `XMonad.Actions.Submap`
 
     Establish pointer grab to avoid freezing X, when button press occurs after
@@ -155,10 +153,6 @@
   * `XMonad.Hooks.ManageHelpers`
 
     Make type of ManageHook combinators more general.
-=======
-    - All of the prompts are now multiple mode prompts.  Try using the
-      `changeModeKey` in a prompt and see what happens!
->>>>>>> acdea28d
 
 ## 0.12 (December 14, 2015)
 
